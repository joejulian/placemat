--- conflicted
+++ resolved
@@ -225,13 +225,12 @@
 	if n.Spec.Resources.Memory != "" {
 		params = append(params, "-m", n.Spec.Resources.Memory)
 	}
-<<<<<<< HEAD
 	if q.NoGraphic {
 		p := q.socketPath(n.Name)
 		defer os.Remove(p)
 		params = append(params, "-nographic")
 		params = append(params, "-serial", "unix:"+p+",server,nowait")
-=======
+	}
 	if n.Spec.BIOS == UEFI {
 		p := q.nvramPath(n.Name)
 		err := createNVRAM(ctx, p)
@@ -243,7 +242,6 @@
 		}
 		params = append(params, "-drive", "if=pflash,file="+defaultOVMFCodePath+",format=raw,readonly")
 		params = append(params, "-drive", "if=pflash,file="+p+",format=raw")
->>>>>>> f304036e
 	}
 	err := cmd.CommandContext(ctx, "qemu-system-x86_64", params...).Run()
 	if err != nil {
