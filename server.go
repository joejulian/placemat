--- conflicted
+++ resolved
@@ -54,7 +54,6 @@
 	return nil
 }
 
-<<<<<<< HEAD
 func createNetworks(ctx context.Context, provider Provider, networks []*Network) error {
 	for _, n := range networks {
 		err := provider.CreateNetwork(ctx, n)
@@ -65,19 +64,15 @@
 	return nil
 }
 
-func startNodes(env *cmd.Environment, provider Provider, cluster *Cluster) {
-	for _, n := range cluster.Nodes {
-=======
-func startNodes(ctx context.Context, provider Provider, nodes []*Node) error {
-	env := cmd.NewEnvironment(ctx)
+func startNodes(env *cmd.Environment, provider Provider, nodes []*Node) {
 	for _, n := range nodes {
->>>>>>> 83d53b3d
 		node := n
 		env.Go(func(ctx context.Context) error {
 			return provider.StartNode(ctx, node)
 		})
 	}
 }
+
 func handleDestroyNetwork(env *cmd.Environment, provider Provider, networks []*Network) {
 	names := make([]string, len(networks))
 	for i, n := range networks {
@@ -102,29 +97,21 @@
 
 // Run runs VMs described in cluster by provider
 func Run(ctx context.Context, provider Provider, cluster *Cluster) error {
-<<<<<<< HEAD
 	err := createNetworks(ctx, provider, cluster.Networks)
 	if err != nil {
 		return err
 	}
-	err = createNodeVolumes(ctx, provider, cluster)
-=======
+
 	nodes := interpretNodesFromNodeSet(cluster)
 	nodes = append(nodes, cluster.Nodes...)
-
-	err := createNodeVolumes(ctx, provider, nodes)
->>>>>>> 83d53b3d
+	err = createNodeVolumes(ctx, provider, nodes)
 	if err != nil {
 		return err
 	}
 
-<<<<<<< HEAD
 	env := cmd.NewEnvironment(ctx)
-	startNodes(env, provider, cluster)
+	startNodes(env, provider, nodes)
 	handleDestroyNetwork(env, provider, cluster.Networks)
 	env.Stop()
 	return env.Wait()
-=======
-	return startNodes(ctx, provider, nodes)
->>>>>>> 83d53b3d
 }